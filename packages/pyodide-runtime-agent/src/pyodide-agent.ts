// Pyodide Runtime Agent
//
// This module provides a Pyodide-based Python runtime agent with advanced
// IPython integration, rich display support, and true interruption support
// via Pyodide's built-in interrupt system.

import { RuntimeAgent } from "@runt/lib";
import {
  createPyodideRuntimeConfig,
  type PyodideRuntimeConfig,
} from "./pyodide-config.ts";
import type { Adapter } from "npm:@livestore/livestore";
import type {
  ExecutionContext,
  MediaBundle,
  RuntimeCapabilities,
} from "@runt/lib";

import { logger, LogLevel, validateMediaBundle } from "@runt/lib";
import {
  cellReferences$,
  isJsonMimeType,
  isTextBasedMimeType,
  KNOWN_MIME_TYPES,
  type KnownMimeType,
} from "@runt/schema";
import {
  getBootstrapPackages as _getBootstrapPackages,
  getCacheConfig as _getCacheConfig,
  getCacheDir as _getCacheDir,
  getEssentialPackages,
  getOnDemandPackages as _getOnDemandPackages,
  getPreloadPackages as _getPreloadPackages,
  isFirstRun as _isFirstRun,
} from "./cache-utils.ts";
import {
  discoverAvailableAiModels,
  ensureTextPlainFallback,
  executeAI,
  gatherNotebookContext,
  type NotebookTool,
} from "@runt/ai";

/**
 * Configuration options for PyodideRuntimeAgent
 */
interface PyodideAgentOptions {
  packages?: string[];
  discoverAiModels?: boolean;
  mountPaths?: string[];
  mountMappings?: Array<{ hostPath: string; targetPath: string }>;
  outputDir?: string;
  indexMountedFiles?: boolean;
  mountReadonly?: boolean;
}

/**
 * Runtime configuration options for PyodideRuntimeAgent
 */
interface PyodideRuntimeOptions {
  adapter?: Adapter;
  userId?: string;
}

/**
 * Pyodide-based Python runtime agent using web workers
 *
 * Extends the generic RuntimeAgent with advanced Python execution capabilities
 * including IPython integration, rich display support, matplotlib output,
 * pandas HTML tables, and error formatting.
 */
export class PyodideRuntimeAgent extends RuntimeAgent {
  declare public config: PyodideRuntimeConfig;
  private worker: Worker | null = null;
  private interruptBuffer?: SharedArrayBuffer;
  private isInitialized = false;
  private currentExecutionContext: ExecutionContext | null = null;
  private executionQueue: Array<{
    context: ExecutionContext;
    code: string;
    resolve: (result: { success: boolean; error?: string }) => void;
    reject: (error: unknown) => void;
  }> = [];
  private isExecuting = false;
  private pendingExecutions = new Map<string, {
    resolve: (data: unknown) => void;
    reject: (error: unknown) => void;
  }>();
  private currentAIExecution: {
    cellId: string;
    abortController: AbortController;
  } | null = null;
  private signalHandlers = new Map<string, () => void>();
  private pyodideOptions: PyodideAgentOptions;

  /**
   * Parse log level from environment variable string
   */
  private parseLogLevel(levelStr: string | undefined): LogLevel {
    if (!levelStr) return LogLevel.INFO;

    const normalizedLevel = levelStr.toUpperCase();
    switch (normalizedLevel) {
      case "DEBUG":
        return LogLevel.DEBUG;
      case "INFO":
        return LogLevel.INFO;
      case "WARN":
      case "WARNING":
        return LogLevel.WARN;
      case "ERROR":
        return LogLevel.ERROR;
      default:
        return LogLevel.INFO;
    }
  }

  /**
   * Configure logger from environment variables
   * Reads RUNT_LOG_LEVEL and RUNT_DISABLE_CONSOLE_LOGS
   */
  private configureLoggerFromEnvironment(): void {
    const logLevel = this.parseLogLevel(Deno.env.get("RUNT_LOG_LEVEL"));
    const disableConsole = Deno.env.get("RUNT_DISABLE_CONSOLE_LOGS") === "true";

    logger.configure({
      level: logLevel,
      console: !disableConsole,
    });
  }

  constructor(
    args: string[] = Deno.args,
    options: PyodideAgentOptions = {},
    runtimeOptions: PyodideRuntimeOptions = {},
  ) {
    let config: PyodideRuntimeConfig;
    try {
      config = createPyodideRuntimeConfig(args, {
        capabilities: {
          canExecuteCode: true,
          canExecuteSql: false,
          canExecuteAi: true,
          availableAiModels: [], // Will be populated during startup
        },
        ...options, // Merge options into config
        ...(runtimeOptions.adapter && { adapter: runtimeOptions.adapter }),

        ...(runtimeOptions.userId && { userId: runtimeOptions.userId }),
      });
    } catch (error) {
      // Configuration errors should still go to console for CLI usability
      console.error("❌ Configuration Error:");
      console.error(error instanceof Error ? error.message : String(error));
      console.error("\nExample usage:");
      console.error(
        '  deno run --allow-all "jsr:@runt/pyodide-runtime-agent" --notebook my-notebook --auth-token your-runt-api-key',
      );
      console.error("\nOr set environment variables in .env:");
      console.error("  NOTEBOOK_ID=my-notebook");
      console.error("  RUNT_API_KEY=your-runt-api-key");
      console.error("\nOr install globally:");
      console.error(
        "  deno install -gf --allow-all jsr:@runt/pyodide-runtime-agent",
      );
      console.error("  pyorunt --notebook my-notebook --auth-token your-token");
      Deno.exit(1);
    }

    super(config, config.capabilities, {
      onStartup: async () => {
        // Pyodide-specific startup logic if needed
      },
      onShutdown: async () => {
        await this.cleanupWorker();
      },
    });

    // Configure logger from environment variables early if not already configured
    // This ensures RUNT_LOG_LEVEL is respected even when using PyodideRuntimeAgent programmatically
    if (
      Deno.env.get("RUNT_LOG_LEVEL") && logger.getLevel() === LogLevel.INFO
    ) {
      this.configureLoggerFromEnvironment();
    }

    // Store simplified options - config now handles the complex merging
    this.pyodideOptions = {
      ...options,
      discoverAiModels: options.discoverAiModels ?? true,
    };
    this.onExecution(this.executeCell.bind(this));
    this.onCancellation(this.handlePyodideCancellation.bind(this));
  }

  /**
   * Start the Pyodide runtime agent
   */
  override async start(): Promise<void> {
    logger.info("Starting Pyodide Python runtime agent");

    // Discover available AI models if enabled
    if (this.pyodideOptions.discoverAiModels !== false) {
      try {
        logger.info("Discovering available AI models...");
        const models = await discoverAvailableAiModels();
        // Update the capabilities object with discovered models
        (this.config.capabilities as RuntimeCapabilities).availableAiModels =
          models;

        if (models.length === 0) {
          logger.warn(
            "No AI models discovered - OpenAI API key or Ollama server may not be available",
          );
        } else {
          logger.info(
            `Discovered ${models.length} AI models from providers`,
          );
        }
      } catch (error) {
        logger.error("Failed to discover AI models", {
          error: error instanceof Error ? error.message : String(error),
        });
      }
    }
<<<<<<< HEAD
    // Call parent start first to initialize logger and LiveStore
=======
    // Call parent to initialize LiveStore
>>>>>>> 310845df
    await super.start();

    // Initialize Pyodide worker after logger is available
    await this.initializePyodideWorker();
  }

  /**
   * Initialize Pyodide worker with rich display support
   */
  private async initializePyodideWorker(): Promise<void> {
    try {
      logger.info("Initializing Pyodide worker");

      // Determine packages to load based on options
      const packagesToLoad = this.pyodideOptions.packages ||
        getEssentialPackages();

      logger.info("Loading packages", {
        packageCount: packagesToLoad.length,
        packages: packagesToLoad,
      });

      // Create SharedArrayBuffer for interrupt signaling
      this.interruptBuffer = new SharedArrayBuffer(4);
      const interruptView = new Int32Array(this.interruptBuffer);
      interruptView[0] = 0; // Initialize to no interrupt

      // Create worker with Pyodide
      this.worker = new Worker(
        new URL("./pyodide-worker.ts", import.meta.url),
        { type: "module" },
      );

      // Set up worker message handling
      this.worker.addEventListener(
        "message",
        this.handleWorkerMessage.bind(this),
      );
      this.worker.addEventListener("error", (error) => {
        logger.error("Worker error", {
          message: error.message || "Unknown worker error",
          filename: error.filename,
          lineno: error.lineno,
        });
        this.handleWorkerCrash("Worker error event");
      });
      this.worker.addEventListener("messageerror", (error) => {
        logger.error("Worker message error", {
          type: error.type,
          data: error.data,
        });
        this.handleWorkerCrash("Worker message error");
      });

      // Read mount directories if provided
      let mountData: Array<
        {
          hostPath: string;
          targetPath?: string;
          files: Array<{ path: string; content: Uint8Array }>;
          readonly?: boolean;
        }
      > = [];
      if (this.config.mountPaths && this.config.mountPaths.length > 0) {
        mountData = await this.readMountDirectories(
          this.config.mountPaths,
          this.config.mountMappings,
        );

        // Add readonly flag to all mount entries if mountReadonly is enabled
        if (this.config.mountReadonly) {
          mountData = mountData.map((entry) => ({ ...entry, readonly: true }));
        }

        // Start vector store ingestion asynchronously only if indexing is enabled
        if (this.config.indexMountedFiles) {
          // Initialize vector store in background to avoid blocking pyodide startup
          Promise.resolve().then(async () => {
            try {
              const { getVectorStore } = await import("@runt/ai");
              const vectorStore = getVectorStore();
              vectorStore.startIngestion(mountData);
              logger.info(
                "Vector store indexing started for mounted files",
              );
            } catch (error) {
              logger.error("Vector store ingestion failed", {
                error: String(error),
              });
            }
          });
          logger.info(
            "Vector store indexing enabled - initialization started in background",
          );
        } else {
          logger.info(
            "Vector store indexing disabled - mounted files will not be indexed for AI search",
          );
        }
      }

      // Initialize Pyodide in worker
      await this.sendWorkerMessage("init", {
        interruptBuffer: this.interruptBuffer,
        packages: packagesToLoad,
        mountData,
      });

      this.isInitialized = true;
      logger.info("Pyodide worker initialized successfully");
    } catch (error) {
      logger.error("Failed to initialize Pyodide worker", {
        error: error instanceof Error ? error.message : String(error),
      });
      throw error;
    }
  }

  /**
   * Send message to worker and wait for response
   */
  private sendWorkerMessage(type: string, data: unknown): Promise<unknown> {
    return new Promise((resolve, reject) => {
      if (!this.worker) {
        reject(new Error("Worker not initialized"));
        return;
      }

      const messageId = crypto.randomUUID();
      this.pendingExecutions.set(messageId, { resolve, reject });

      this.worker.postMessage({
        id: messageId,
        type,
        data,
      });
    });
  }

  /**
   * Handle messages from worker
   */
  private handleWorkerMessage(event: MessageEvent): void {
    const { id, type, data, error } = event.data;

    if (type === "log") {
      logger.debug("Worker log", { message: data });
      return;
    }

    if (type === "startup_output") {
      // Startup messages are already logged by worker, noop to keep out of cells
      return;
    }

    if (type === "stream_output") {
      // Handle real-time streaming outputs with formatting
      if (this.currentExecutionContext) {
        switch (data.type) {
          case "stdout":
            this.currentExecutionContext.stdout(data.text);
            break;
          case "stderr":
            this.currentExecutionContext.stderr(data.text);
            break;
          case "result":
          case "execute_result":
            if (data.data !== null && data.data !== undefined) {
              this.currentExecutionContext.result(
                this.formatRichOutput(data.data, data.metadata),
              );
            }
            break;
          case "display_data":
            if (data.data !== null && data.data !== undefined) {
              // Extract display_id from transient data if present
              const displayId = data.transient?.display_id;
              this.currentExecutionContext.display(
                this.formatRichOutput(data.data, data.metadata),
                data.metadata || {},
                displayId,
              );
            }
            break;
          case "update_display_data":
            if (data.data != null) {
              // Extract display_id from transient data
              const displayId = data.transient?.display_id;
              if (displayId) {
                this.currentExecutionContext.updateDisplay(
                  displayId,
                  this.formatRichOutput(data.data, data.metadata),
                  data.metadata || {},
                );
              } else {
                // Fallback to regular display if no display_id
                this.currentExecutionContext.display(
                  this.formatRichOutput(data.data, data.metadata),
                  data.metadata || {},
                );
              }
            }
            break;
          case "error":
            this.currentExecutionContext.error(
              data.data.ename || "PythonError",
              data.data.evalue || "Unknown error",
              data.data.traceback || [String(data.data)],
            );
            break;
          case "clear_output":
            this.currentExecutionContext.clear(data.wait || false);
            break;
        }
      }
      return;
    }

    const pending = this.pendingExecutions.get(id);
    if (!pending) return;

    this.pendingExecutions.delete(id);

    if (error) {
      // Handle specific error types
      if (error.includes("KeyboardInterrupt")) {
        pending.reject(new Error("Execution cancelled"));
      } else {
        pending.reject(new Error(error));
      }
    } else {
      pending.resolve(data);
    }
  }

  /**
   * Execute Python code or AI prompts using Pyodide worker or OpenAI
   */
  public async executeCell(
    context: ExecutionContext,
  ): Promise<{ success: boolean; error?: string }> {
    const { cell } = context;
    const code = cell.source?.trim() || "";

    // When an AI cell, hand it off to `@runt/ai` to handle, providing it notebook context
    if (cell.cellType === "ai") {
      // Find the current cell reference for context gathering
      const cellReferences = this.store.query(cellReferences$);
      const currentCellRef = cellReferences.find((ref) => ref.id === cell.id);

      if (!currentCellRef) {
        throw new Error(`Could not find cell reference for cell ${cell.id}`);
      }

      const notebookContext = gatherNotebookContext(this.store, currentCellRef);

      // Track AI execution for cancellation
      const aiAbortController = new AbortController();
      this.currentAIExecution = {
        cellId: cell.id,
        abortController: aiAbortController,
      };

      // Connect the AI abort controller to the execution context's abort signal
      if (context.abortSignal.aborted) {
        aiAbortController.abort();
      } else {
        context.abortSignal.addEventListener("abort", () => {
          aiAbortController.abort();
        });
      }

      // Create a modified context with the AI-specific abort signal and bound sendWorkerMessage
      const aiContext = {
        ...context,
        abortSignal: aiAbortController.signal,
        sendWorkerMessage: this.sendWorkerMessage.bind(this),
      };

      const notebookTools = await this.sendWorkerMessage(
        "get_registered_tools",
        {},
      ) as NotebookTool[];

      try {
        const maxIterations = this.config.aiMaxIterations;
        return await executeAI(
          aiContext,
          notebookContext,
          this.store,
          this.config.sessionId,
          notebookTools,
          maxIterations,
        );
      } finally {
        this.currentAIExecution = null;
      }
    }

    if (!this.isInitialized || !this.worker) {
      // Try to reinitialize worker if it crashed
      try {
        await this.initializePyodideWorker();
      } catch (_initError) {
        throw new Error(
          "Pyodide worker not initialized and failed to reinitialize",
        );
      }
    }

    if (!code) {
      return { success: true };
    }

    // Queue the execution to ensure serialization
    return new Promise((resolve, reject) => {
      this.executionQueue.push({
        context,
        code,
        resolve,
        reject,
      });
      this.processExecutionQueue();
    });
  }

  /**
   * Process execution queue to ensure only one execution at a time
   */
  private async processExecutionQueue(): Promise<void> {
    if (this.isExecuting || this.executionQueue.length === 0) {
      return;
    }

    this.isExecuting = true;
    const { context, code, resolve, reject } = this.executionQueue.shift()!;

    try {
      const result = await this.executeCodeSerialized(context, code);
      resolve(result);
    } catch (error) {
      reject(error);
    } finally {
      this.isExecuting = false;
      // Process next item in queue
      this.processExecutionQueue();
    }
  }

  /**
   * Execute code with proper context isolation
   */
  private async executeCodeSerialized(
    context: ExecutionContext,
    code: string,
  ): Promise<{ success: boolean; error?: string }> {
    const {
      stderr,
      result,
      error,
      abortSignal,
    } = context;

    try {
      // Set up abort handling
      let isAborted = false;
      const abortHandler = () => {
        isAborted = true;
        if (this.interruptBuffer) {
          const view = new Int32Array(this.interruptBuffer);
          view[0] = 2; // SIGINT
        }
      };

      if (abortSignal.aborted) {
        // TODO: Use a special display for this
        stderr("Execution was already cancelled\n");
        return { success: false, error: "Execution cancelled" };
      }

      abortSignal.addEventListener("abort", abortHandler);

      try {
        // Set current execution context for real-time streaming
        this.currentExecutionContext = context;

        const executionResult = await this.sendWorkerMessage("execute", {
          code,
        }) as { result: unknown };

        if (isAborted) {
          stderr("Python execution was cancelled\n");
          return { success: false, error: "Execution cancelled" };
        }

        // Note: Most outputs are already streamed via handleWorkerMessage
        // Only handle final result if it wasn't already streamed
        if (
          executionResult.result !== null &&
          executionResult.result !== undefined
        ) {
          result(this.formatRichOutput(executionResult.result));
        }

        // Sync /outputs directory back to host if outputDir is configured
        if (this.config.outputDir) {
          await this.syncOutputsToHost();
        }

        return { success: true };
      } finally {
        abortSignal.removeEventListener("abort", abortHandler);
        // Clear interrupt signal
        if (this.interruptBuffer) {
          const view = new Int32Array(this.interruptBuffer);
          view[0] = 0;
        }
        // Clear execution context
        this.currentExecutionContext = null;
      }
    } catch (err) {
      if (
        abortSignal.aborted ||
        (err instanceof Error &&
          (err.message.includes("cancelled") ||
            err.message.includes("KeyboardInterrupt") ||
            err.message.includes("Worker crashed")))
      ) {
        stderr("Python execution was cancelled\n");
        return { success: false, error: "Execution cancelled" };
      }

      // Handle Python errors
      if (err instanceof Error) {
        const errorLines = err.message.split("\n");
        const errorName = errorLines[0] || "PythonError";
        const errorValue = errorLines[1] || err.message;
        const traceback = errorLines.length > 2 ? errorLines : [err.message];

        error(errorName, errorValue, traceback);
        return { success: false, error: errorValue };
      }

      throw err;
    }
  }

  /**
   * Format rich output with proper MIME type handling
   */
  // Type guard for objects with string indexing
  private isRecord(value: unknown): value is Record<string, unknown> {
    return typeof value === "object" && value !== null && !Array.isArray(value);
  }

  // Type guard for rich data structure
  private hasDataProperty(value: unknown): value is { data: unknown } {
    return this.isRecord(value) && "data" in value;
  }

  private formatRichOutput(
    result: unknown,
    metadata?: Record<string, unknown>,
  ): MediaBundle {
    if (result === null || result === undefined) {
      return { "text/plain": "" };
    }

    // If result is already a formatted output dict with MIME types
    if (this.isRecord(result)) {
      const rawBundle: MediaBundle = {};
      let hasMimeType = false;

      // Check all known MIME types and any +json types
      for (const mimeType of Object.keys(result)) {
        if (
          KNOWN_MIME_TYPES.includes(mimeType as KnownMimeType) ||
          isJsonMimeType(mimeType)
        ) {
          const value = result[mimeType];

          // Handle different value types appropriately
          if (typeof value === "string") {
            rawBundle[mimeType] = value;
            hasMimeType = true;
          } else if (typeof value === "number" || typeof value === "boolean") {
            rawBundle[mimeType] = isTextBasedMimeType(mimeType)
              ? String(value)
              : value;
            hasMimeType = true;
          } else if (this.isRecord(value)) {
            // Keep JSON objects as objects for JSON-based types
            if (isJsonMimeType(mimeType)) {
              rawBundle[mimeType] = value;
            } else {
              rawBundle[mimeType] = JSON.stringify(value);
            }
            hasMimeType = true;
          } else if (value !== null && value !== undefined) {
            rawBundle[mimeType] = String(value);
            hasMimeType = true;
          }
        }
      }

      if (hasMimeType) {
        // Validate and ensure text/plain fallback for display
        const validated = validateMediaBundle(rawBundle);
        return ensureTextPlainFallback(validated);
      }

      // Check if it's a rich data structure with data and metadata
      if (this.hasDataProperty(result)) {
        return this.formatRichOutput(result.data, metadata);
      }

      // Format as JSON with pretty printing
      try {
        const jsonStr = JSON.stringify(result, null, 2);
        return {
          "text/plain": jsonStr,
          "application/json": result,
        };
      } catch {
        return { "text/plain": String(result) };
      }
    }

    // Handle primitive types
    if (typeof result === "string") {
      // Check if it's HTML content
      if (result.includes("<") && result.includes(">")) {
        return {
          "text/html": result,
          "text/plain": result.replace(/<[^>]*>/g, ""), // Strip HTML for plain text
        };
      }
      return { "text/plain": result };
    }

    if (typeof result === "number" || typeof result === "boolean") {
      return { "text/plain": String(result) };
    }

    return { "text/plain": String(result) };
  }

  /**
   * Handle cancellation events
   */
  private handlePyodideCancellation(
    queueId: string,
    cellId: string,
    reason: string,
  ): void {
    logger.info("Python execution cancellation", {
      queueId,
      cellId,
      reason,
    });

    // Check if this is an AI cell being cancelled
    if (this.currentAIExecution && this.currentAIExecution.cellId === cellId) {
      logger.info("Cancelling AI execution", {
        cellId,
      });
      this.currentAIExecution.abortController.abort();
      this.currentAIExecution = null;

      // For AI cells, we don't need to signal interrupt to Pyodide worker
      // or clear the execution queue since AI cells don't use the worker
      return;
    }

    // Signal interrupt to Pyodide worker (only for code cells)
    if (this.interruptBuffer) {
      const view = new Int32Array(this.interruptBuffer);
      view[0] = 2; // SIGINT
    }

    // Cancel ALL queued executions when any cell is interrupted
    // This prevents subsequent cells from running with incomplete state
    const initialQueueLength = this.executionQueue.length;

    // Reject all queued executions
    for (const item of this.executionQueue) {
      item.reject(new Error("Execution cancelled due to interrupt"));
    }

    // Clear the entire queue
    this.executionQueue.length = 0;

    if (initialQueueLength > 0) {
      logger.info("Cancelled all queued executions due to interrupt", {
        triggeringCellId: cellId,
        cancelledCount: initialQueueLength,
      });
    }
  }

  /**
   * Handle worker crash and cleanup
   */
  private handleWorkerCrash(reason: string): void {
    logger.error("Uncaught error", { error: "null" });

    // Reject all pending executions
    for (const [_id, pending] of this.pendingExecutions) {
      pending.reject(new Error(`Worker crashed: ${reason}`));
    }
    this.pendingExecutions.clear();

    // Reject all queued executions
    for (const { reject } of this.executionQueue) {
      reject(new Error(`Worker crashed: ${reason}`));
    }
    this.executionQueue.length = 0;

    // Mark as uninitialized to trigger restart
    this.isInitialized = false;
    this.currentExecutionContext = null;

    // Clean up worker (async but don't wait for it in crash handler)
    this.cleanupWorker().catch((error) => {
      logger.debug("Error during worker cleanup after crash", {
        error: error instanceof Error ? error.message : String(error),
      });
    });
  }

  /**
   * Cleanup worker resources
   */
  private async cleanupWorker(): Promise<void> {
    if (this.worker) {
      try {
        // Send shutdown signal to worker before terminating
        await this.sendWorkerMessage("shutdown", {});

        // Give the worker a moment to clean up
        await new Promise((resolve) => setTimeout(resolve, 100));
      } catch (error) {
        // Ignore errors during shutdown - worker might already be terminated
        logger.debug(
          "Worker shutdown message failed (expected during cleanup)",
          {
            error: error instanceof Error ? error.message : String(error),
          },
        );
      }

      this.worker.terminate();
      this.worker = null;
    }

    logger.info("Pyodide worker cleanup completed");
  }

  /**
   * Read directory contents recursively for mounting
   */
  private async readMountDirectories(
    mountPaths: string[],
    mountMappings?: Array<{ hostPath: string; targetPath: string }>,
  ): Promise<
    Array<
      {
        hostPath: string;
        targetPath?: string;
        files: Array<{ path: string; content: Uint8Array }>;
      }
    >
  > {
    const mountData: Array<
      {
        hostPath: string;
        targetPath?: string;
        files: Array<{ path: string; content: Uint8Array }>;
      }
    > = [];

    for (const hostPath of mountPaths) {
      try {
        const files: Array<{ path: string; content: Uint8Array }> = [];

        // Recursively read all files in the directory
        await this.readDirectoryRecursive(hostPath, hostPath, files);

        // Find the target path from mount mappings
        const targetPath = mountMappings?.find((m) => m.hostPath === hostPath)
          ?.targetPath;

        // Only include targetPath if it's defined
        const mountEntry = targetPath
          ? { hostPath, targetPath, files }
          : { hostPath, files };
        mountData.push(mountEntry);

        logger.info(
          `Read ${files.length} files from mount path: ${hostPath}${
            targetPath ? ` -> ${targetPath}` : ""
          }`,
        );
      } catch (error) {
        logger.warn(`Failed to read mount directory: ${hostPath}`, {
          error,
        });
      }
    }

    return mountData;
  }

  /**
   * Recursively read directory contents
   */
  private async readDirectoryRecursive(
    basePath: string,
    currentPath: string,
    files: Array<{ path: string; content: Uint8Array }>,
  ): Promise<void> {
    try {
      for await (const entry of Deno.readDir(currentPath)) {
        const fullPath = `${currentPath}/${entry.name}`;
        const relativePath = fullPath.replace(`${basePath}/`, "");

        if (entry.isFile) {
          try {
            const content = await Deno.readFile(fullPath);
            files.push({ path: relativePath, content });
          } catch (error) {
            logger.warn(`Failed to read file: ${fullPath}`, { error });
          }
        } else if (entry.isDirectory) {
          // Recursively read subdirectory
          await this.readDirectoryRecursive(basePath, fullPath, files);
        }
      }
    } catch (error) {
      logger.warn(`Failed to read directory: ${currentPath}`, { error });
    }
  }

  /**
   * Sync files from /outputs directory back to host filesystem
   */
  private async syncOutputsToHost(): Promise<void> {
    if (!this.config.outputDir) {
      return;
    }

    try {
      // Get files from /outputs directory via worker
      const result = await this.sendWorkerMessage("sync_outputs", {}) as {
        files: Array<{ path: string; content: Uint8Array }>;
      };

      if (!result.files || result.files.length === 0) {
        logger.debug("No files found in /outputs directory to sync");
        return;
      }

      // Ensure output directory exists on host
      try {
        await Deno.mkdir(this.config.outputDir, { recursive: true });
      } catch (_error) {
        // Directory might already exist, ignore error
      }

      // Write each file to the host filesystem
      let syncedCount = 0;
      for (const { path, content } of result.files) {
        try {
          const hostPath: string = `${this.config.outputDir}/${path}`;

          // Create parent directories if needed
          const parentDir: string = hostPath.substring(
            0,
            hostPath.lastIndexOf("/"),
          );
          if (parentDir !== this.config.outputDir) {
            try {
              await Deno.mkdir(parentDir, { recursive: true });
            } catch (_error) {
              // Directory might already exist, ignore
            }
          }

          // Write file to host
          await Deno.writeFile(hostPath, content);
          syncedCount++;
        } catch (error) {
          logger.warn(`Failed to sync file ${path} to host: ${error}`);
        }
      }

      if (syncedCount > 0) {
        logger.info(
          `Synced ${syncedCount} files from /outputs to ${this.config.outputDir}`,
        );
      }
    } catch (error) {
      logger.warn(`Failed to sync outputs to host: ${error}`);
    }
  }

  /**
   * Set up Deno-specific signal handlers
   */
  protected override setupShutdownHandlers(): void {
    // Call parent implementation for global error handlers
    super.setupShutdownHandlers();

    const shutdown = () => this.shutdown();

    // Store signal handlers for cleanup
    this.signalHandlers.set("SIGINT", shutdown);
    this.signalHandlers.set("SIGTERM", shutdown);

    // Add Deno signal listeners
    Deno.addSignalListener("SIGINT" as Deno.Signal, shutdown);
    Deno.addSignalListener("SIGTERM" as Deno.Signal, shutdown);
  }

  /**
   * Clean up Deno-specific signal handlers
   */
  protected override cleanupShutdownHandlers(): void {
    // Clean up Deno signal listeners
    for (const [signal, handler] of this.signalHandlers) {
      try {
        Deno.removeSignalListener(signal as Deno.Signal, handler);
      } catch (error) {
        // Ignore errors during cleanup
        logger.debug("Error removing signal listener", {
          signal,
          error: error instanceof Error ? error.message : String(error),
        });
      }
    }
    this.signalHandlers.clear();

    // Call parent implementation
    super.cleanupShutdownHandlers();
  }
}<|MERGE_RESOLUTION|>--- conflicted
+++ resolved
@@ -223,11 +223,7 @@
         });
       }
     }
-<<<<<<< HEAD
-    // Call parent start first to initialize logger and LiveStore
-=======
     // Call parent to initialize LiveStore
->>>>>>> 310845df
     await super.start();
 
     // Initialize Pyodide worker after logger is available
