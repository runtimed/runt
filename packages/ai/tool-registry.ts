--- conflicted
+++ resolved
@@ -268,14 +268,9 @@
   args: Record<string, unknown>,
 ) {
   const cellType = String(args.cellType || "code");
-<<<<<<< HEAD
   const rawContent = String(args.source || args.content || ""); // Check source first, then content
   const content = unescapeContent(rawContent); // Process escaped characters
-  const position = String(args.position || "after_current");
-=======
-  const content = String(args.source || args.content || ""); // Check source first, then content
   const afterId = String(args.after_id); // Now required
->>>>>>> 2164e116
 
   // Get ordered cells with fractional indices
   const cellList = store.query(cellReferences$);
@@ -289,37 +284,10 @@
   // Generate unique cell ID
   const newCellId = `cell-${Date.now()}-${Math.random().toString(36).slice(2)}`;
 
-<<<<<<< HEAD
-  let cellBefore: { id: string; fractionalIndex: string | null } | null = null;
-  let cellAfter: { id: string; fractionalIndex: string | null } | null = null;
-
-  switch (position) {
-    case "before_current":
-      cellBefore = currentCellIndex > 0 && cellList[currentCellIndex - 1]
-        ? cellList[currentCellIndex - 1]
-        : null;
-      cellAfter = cellList[currentCellIndex] || null;
-      break;
-    case "at_end":
-      cellBefore = cellList.length > 0 && cellList[cellList.length - 1]
-        ? cellList[cellList.length - 1]
-        : null;
-      cellAfter = null;
-      break;
-    case "after_current":
-    default:
-      cellBefore = cellList[currentCellIndex] || null;
-      cellAfter = currentCellIndex < cellList.length - 1 && cellList[currentCellIndex + 1]
-        ? cellList[currentCellIndex + 1]
-        : null;
-      break;
-  }
-=======
   const cellBefore = cellList[afterCellIndex]!; // Safe because we checked afterCellIndex !== -1
   const cellAfter = afterCellIndex < cellList.length - 1
     ? cellList[afterCellIndex + 1] || null
     : null;
->>>>>>> 2164e116
 
   logger.info("Creating cell via AI tool call", {
     cellType,
