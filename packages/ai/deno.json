--- conflicted
+++ resolved
@@ -11,16 +11,11 @@
     ".": "./mod.ts"
   },
   "imports": {
-<<<<<<< HEAD
     "@llamaindex/openai": "npm:@llamaindex/openai@^0.4.16",
     "@llamaindex/readers": "npm:@llamaindex/readers@^3.1.18",
-    "@runt/lib": "jsr:@runt/lib@^0.9.2",
-    "@runt/schema": "jsr:@runt/schema@^0.9.2",
     "llamaindex": "npm:llamaindex@^0.11.26",
-=======
     "@runt/lib": "jsr:@runt/lib@^0.11.1",
     "@runt/schema": "jsr:@runt/schema@^0.11.1",
->>>>>>> 2164e116
     "npm:pyodide": "npm:pyodide@^0.27.7",
     "@std/async": "jsr:@std/async@^1.0.0",
     "@std/path": "jsr:@std/path@^1.0.0",
